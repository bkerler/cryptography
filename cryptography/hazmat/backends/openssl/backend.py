--- conflicted
+++ resolved
@@ -235,16 +235,8 @@
             )
             assert res != 0
             if operation == self._DECRYPT:
-<<<<<<< HEAD
-                if not mode.tag or len(mode.tag) < 4:
-                    raise ValueError("Authentication tag must be provided and "
-                                     "be 4 bytes or longer when decrypting")
                 res = self._backend._lib.EVP_CIPHER_CTX_ctrl(
                     ctx, self._backend._lib.EVP_CTRL_GCM_SET_TAG,
-=======
-                res = self._backend.lib.EVP_CIPHER_CTX_ctrl(
-                    ctx, self._backend.lib.EVP_CTRL_GCM_SET_TAG,
->>>>>>> fa3d5aac
                     len(mode.tag), mode.tag
                 )
                 assert res != 0
